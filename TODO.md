<<<<<<< HEAD
### Fix fairqueue and load balancing design
The I/O readiness notifications belong to the transport layer and should only be used there, by the pipe. Especially, the socket/protocol should not do anything more than forwarding it.
Instead the pipe should publish sendable/receivable notifications that would be slightly different from writable/readable since they would depend on pipe state and operation progress.
For example a readable notification during handshake or during a recv operation would not raise a receivable notification.

Maybe the protocol should not own the pipe but rather send command to them via the event loop.
It could also make the Activable state useless.

### 'readable' + 'hup' inside a loop with handshake and message  in the buffer
This goes wrong, probably because the resubscription fails due to hup.
It could be fixed by recv prefetch ?
Anyway, not listening to hup is probably not a good idea since 
it would allow fair queue to select a gone peer

### recv pre fetch
This needs to be controlled at the protocol level.
Otherwise we would prefetch at most 'n' messages instead of just one.
So when the protocol sees a pipe becoming active and readable,
it should check if it does not have a pending received message
and then start the recv pipe operation.
This should be done in a new state: prefetch.
When a recv request is received while in prefetch, switch to receiving
When a recv request is received while in Idle state with a pending msg,
it should be delivered right away.

### use macros for factorizing common protocol code ?

### define a struct wrapping the event loop reference and the notification token
There is too much coupling between the protocol and the event loop.
Stuff like registration and timeout should be exposed by that struct.

### REQ resend 
Resend must be scheduled when a regular send succeeds, and cancelled when the matching recv occurs.
What if a user command is received is when a resend is in progress (some bytes sent, but not all) ?

BONUS: if the pipe that the request was sent to is removed, the request could be resent right away ...

### Receving a malformed message will cause the recv operation to end in timeout
When a protocol receives a "malformed" message, the message is dropped, but the facade is not notified of anything and no pipe is asked to recv again

=======
>>>>>>> 3ff466cd
### Next tasks
- Check if Rust stable can be used to fix stainless build error
- Close endpoint
- Recv max buffer size
- Reconnect interval max 
- Linger
- Handle accept error
- Pluggable transport
- Req prefetch replies

### AUTOMATE ALL THE THINGS (test) !!!
- Test reconnect feature

### Features:
- Websocket transport
- TLS transport
- Implement nanocat
- STAR protocol ?

### Performance
- Use a pool for payloads and buffers (if any)

### change copyright header to mention 'authors' and the AUTHORS file

### Stuff to look at:

https://github.com/frankmcsherry/recycler
https://github.com/zslayton/lifeguard
http://carllerche.github.io/pool/pool/

**mioco now has a timeout feature !**  
https://github.com/dpc/mioco  
https://github.com/dpc/mioco/blob/master/examples%2Fechoplus.rs  

https://github.com/tailhook/rotor  
https://github.com/dwrensha/gj  
https://github.com/zonyitoo/simplesched  
https://github.com/alexcrichton/wio (for appveyor ci script and doc publication too)  


Websocket
https://github.com/housleyjk/ws-rs  
https://github.com/cyderize/rust-websocket  <|MERGE_RESOLUTION|>--- conflicted
+++ resolved
@@ -1,46 +1,3 @@
-<<<<<<< HEAD
-### Fix fairqueue and load balancing design
-The I/O readiness notifications belong to the transport layer and should only be used there, by the pipe. Especially, the socket/protocol should not do anything more than forwarding it.
-Instead the pipe should publish sendable/receivable notifications that would be slightly different from writable/readable since they would depend on pipe state and operation progress.
-For example a readable notification during handshake or during a recv operation would not raise a receivable notification.
-
-Maybe the protocol should not own the pipe but rather send command to them via the event loop.
-It could also make the Activable state useless.
-
-### 'readable' + 'hup' inside a loop with handshake and message  in the buffer
-This goes wrong, probably because the resubscription fails due to hup.
-It could be fixed by recv prefetch ?
-Anyway, not listening to hup is probably not a good idea since 
-it would allow fair queue to select a gone peer
-
-### recv pre fetch
-This needs to be controlled at the protocol level.
-Otherwise we would prefetch at most 'n' messages instead of just one.
-So when the protocol sees a pipe becoming active and readable,
-it should check if it does not have a pending received message
-and then start the recv pipe operation.
-This should be done in a new state: prefetch.
-When a recv request is received while in prefetch, switch to receiving
-When a recv request is received while in Idle state with a pending msg,
-it should be delivered right away.
-
-### use macros for factorizing common protocol code ?
-
-### define a struct wrapping the event loop reference and the notification token
-There is too much coupling between the protocol and the event loop.
-Stuff like registration and timeout should be exposed by that struct.
-
-### REQ resend 
-Resend must be scheduled when a regular send succeeds, and cancelled when the matching recv occurs.
-What if a user command is received is when a resend is in progress (some bytes sent, but not all) ?
-
-BONUS: if the pipe that the request was sent to is removed, the request could be resent right away ...
-
-### Receving a malformed message will cause the recv operation to end in timeout
-When a protocol receives a "malformed" message, the message is dropped, but the facade is not notified of anything and no pipe is asked to recv again
-
-=======
->>>>>>> 3ff466cd
 ### Next tasks
 - Check if Rust stable can be used to fix stainless build error
 - Close endpoint
